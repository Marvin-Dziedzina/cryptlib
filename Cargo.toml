[package]
name = "cryptlib"
<<<<<<< HEAD
version = "0.5.1"
=======
version = "0.5.0"
>>>>>>> 8e776dc5
description = "A simple cryptography library for encrypting and decrypting data based on openssl."
edition = "2021"

readme = "README.md"
authors = ["Marvin Dziedzina"]
repository = "https://github.com/Marvin-Dziedzina/cryptlib"
license-file = "LICENSE"

keywords = ["cryptography", "encryption", "simple", "security", "openssl"]
categories = ["cryptography"]

[dependencies]
openssl = "0.10.*"
serde = { version = "1.*", features = ["derive"] }
serde_json = "1.0.*"

# Enable a large amount of optimization in the dev profile for dependencies.
[profile.dev.package."*"]
opt-level = 3<|MERGE_RESOLUTION|>--- conflicted
+++ resolved
@@ -1,10 +1,6 @@
 [package]
 name = "cryptlib"
-<<<<<<< HEAD
-version = "0.5.1"
-=======
 version = "0.5.0"
->>>>>>> 8e776dc5
 description = "A simple cryptography library for encrypting and decrypting data based on openssl."
 edition = "2021"
 
